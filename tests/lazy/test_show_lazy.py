# -*- coding: utf-8 -*-
"""Test map visualization.

These tests don't check for anything; we're just ensuring
the code runs without raising errors.

"""
import starry
import numpy as np
import os
import pymc3 as pm
import pytest


@pytest.fixture(autouse=True)
def theano_config():
    if starry.compat.USE_AESARA:
        return dict(aesara_config=dict(compute_test_value="ignore"))
    else:
        return dict(theano_config=dict(compute_test_value="ignore"))


# TODO: Several tests segfault on CI. Investigate.
STARRY_TEST_MP4 = False
STARRY_ON_CI = os.getenv("CI", "false") == "true"


def test_show():
    map = starry.Map(ydeg=1, udeg=1)
    map.show(file="tmp.pdf", projection="ortho")
    os.remove("tmp.pdf")
    map.show(file="tmp.pdf", projection="rect")
    os.remove("tmp.pdf")
    if STARRY_TEST_MP4:
        map.show(theta=np.linspace(0, 360, 10), file="tmp.mp4")
        os.remove("tmp.mp4")


def test_show_reflected():
    map = starry.Map(ydeg=1, udeg=1, reflected=True)
    map.show(file="tmp.pdf", projection="ortho")
    os.remove("tmp.pdf")
    map.show(file="tmp.pdf", projection="rect")
    os.remove("tmp.pdf")
    if STARRY_TEST_MP4:
        map.show(theta=np.linspace(0, 360, 10), file="tmp.mp4")
        os.remove("tmp.mp4")


@pytest.mark.skipif(STARRY_ON_CI, reason="Segfaults on CI")
def test_show_rv():
    map = starry.Map(ydeg=1, udeg=1, rv=True)
    map.show(rv=True, file="tmp.pdf", projection="ortho")
    os.remove("tmp.pdf")
    map.show(rv=True, file="tmp.pdf", projection="rect")
    os.remove("tmp.pdf")
    if STARRY_TEST_MP4:
        map.show(rv=True, theta=np.linspace(0, 360, 10), file="tmp.mp4")
        os.remove("tmp.mp4")


def test_show_ld():
    map = starry.Map(udeg=2)
    map.show(file="tmp.pdf")
    os.remove("tmp.pdf")


def test_system_show():
    pri = starry.Primary(starry.Map())
    sec = starry.Secondary(starry.Map(), porb=1.0)
    sys = starry.System(pri, sec)
    sys.show(0.1, file="tmp.pdf")
    os.remove("tmp.pdf")
    sys.show([0.1, 0.2], file="tmp.gif")
    os.remove("tmp.gif")
    if STARRY_TEST_MP4:
        sys.show([0.1, 0.2], file="tmp.mp4")
        os.remove("tmp.mp4")


@pytest.mark.skipif(STARRY_ON_CI, reason="Segfaults on CI")
def test_system_rv_show():
    pri = starry.Primary(starry.Map(rv=True))
    sec = starry.Secondary(starry.Map(rv=True), porb=1.0)
    sys = starry.System(pri, sec)
    sys.show(0.1, file="tmp.pdf")
    os.remove("tmp.pdf")
    if STARRY_TEST_MP4:
        sys.show([0.1, 0.2], file="tmp.mp4")
        os.remove("tmp.mp4")


def test_show_pymc3(theano_config):
    with pm.Model(**theano_config) as model:
        map = starry.Map()
        ncoeff = map.Ny
        mu = np.ones(ncoeff)
        cov = 1e-2 * np.eye(ncoeff)
        map[:, :] = pm.MvNormal("y", mu, cov, shape=(ncoeff,))
        map.show(theta=0.1, file="tmp.pdf", point=model.test_point)
        os.remove("tmp.pdf")


def test_show_reflected_pymc3(theano_config):
    with pm.Model(**theano_config) as model:
        map = starry.Map(ydeg=1, udeg=1, reflected=True)
        ncoeff = map.Ny
        mu = np.ones(ncoeff)
        cov = 1e-2 * np.eye(ncoeff)
        map[:, :] = pm.MvNormal("y", mu, cov, shape=(ncoeff,))
        map.show(theta=0.1, file="tmp.pdf", point=model.test_point)
        os.remove("tmp.pdf")


<<<<<<< HEAD
def test_show_rv_pymc3(theano_config):
=======
@pytest.mark.skipif(STARRY_ON_CI, reason="Segfaults on CI")
def test_show_rv_pymc3():
>>>>>>> 47a745d3
    with pm.Model(**theano_config) as model:
        map = starry.Map(ydeg=1, udeg=1, rv=True)
        ncoeff = map.Ny
        mu = np.ones(ncoeff)
        cov = 1e-2 * np.eye(ncoeff)
        map[:, :] = pm.MvNormal("y", mu, cov, shape=(ncoeff,))
        map.show(rv=True, theta=0.1, file="tmp.pdf", point=model.test_point)
        os.remove("tmp.pdf")


def test_show_ld_pymc3(theano_config):
    with pm.Model(**theano_config) as model:
        map = starry.Map(udeg=2)
        map[1:] = pm.MvNormal("u", [0.5, 0.25], np.eye(2), shape=(2,))
        map.show(file="tmp.pdf", point=model.test_point)
        os.remove("tmp.pdf")


def test_system_show_pymc3(theano_config):
    with pm.Model(**theano_config) as model:
        pri = starry.Primary(starry.Map())
        sec = starry.Secondary(starry.Map(), porb=1.0)
        sec.inc = pm.Uniform("inc", 0, 90)
        sys = starry.System(pri, sec)
        sys.show(0.1, file="tmp.pdf", point=model.test_point)
        os.remove("tmp.pdf")
        sys.show([0.1, 0.2], file="tmp.gif", point=model.test_point)
        os.remove("tmp.gif")


<<<<<<< HEAD
def test_system_rv_show_pymc3(theano_config):
=======
@pytest.mark.skipif(STARRY_ON_CI, reason="Segfaults on CI")
def test_system_rv_show_pymc3():
>>>>>>> 47a745d3
    with pm.Model(**theano_config) as model:
        pri = starry.Primary(starry.Map(rv=True))
        sec = starry.Secondary(starry.Map(rv=True), porb=1.0)
        sec.inc = pm.Uniform("inc", 0, 90)
        sys = starry.System(pri, sec)
        sys.show(0.1, file="tmp.pdf", point=model.test_point)
        os.remove("tmp.pdf")<|MERGE_RESOLUTION|>--- conflicted
+++ resolved
@@ -112,12 +112,8 @@
         os.remove("tmp.pdf")
 
 
-<<<<<<< HEAD
+@pytest.mark.skipif(STARRY_ON_CI, reason="Segfaults on CI")
 def test_show_rv_pymc3(theano_config):
-=======
-@pytest.mark.skipif(STARRY_ON_CI, reason="Segfaults on CI")
-def test_show_rv_pymc3():
->>>>>>> 47a745d3
     with pm.Model(**theano_config) as model:
         map = starry.Map(ydeg=1, udeg=1, rv=True)
         ncoeff = map.Ny
@@ -148,12 +144,8 @@
         os.remove("tmp.gif")
 
 
-<<<<<<< HEAD
+@pytest.mark.skipif(STARRY_ON_CI, reason="Segfaults on CI")
 def test_system_rv_show_pymc3(theano_config):
-=======
-@pytest.mark.skipif(STARRY_ON_CI, reason="Segfaults on CI")
-def test_system_rv_show_pymc3():
->>>>>>> 47a745d3
     with pm.Model(**theano_config) as model:
         pri = starry.Primary(starry.Map(rv=True))
         sec = starry.Secondary(starry.Map(rv=True), porb=1.0)
