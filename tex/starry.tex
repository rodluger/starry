--- conflicted
+++ resolved
@@ -3237,16 +3237,11 @@
                 & Occultation integral                  & \eq{KILJ} \\
 $j$             & Dummy index                           & \\
 $\mathcal{J}_{v}$
-<<<<<<< HEAD
-                & Occultation integral                  & \eq{J} \\
-$k$             & Dummy index                           & \\
-$k^2$           & Elliptic parameter                    & \eq{k2} \\
-=======
+
                 & Occultation integral                  & \eq{KILJ} \\
 $k$             & Elliptic parameter                    & \eq{k2} \\
                 & Dummy index                           & \\
 $k_c$           & $\sqrt{1 - k^2}$                      & Appendix~\ref{app:P} \\
->>>>>>> 6e0ce69a
 $K(\bigdot)$    & Complete Elliptic integral of the
                   first kind                            & \eq{elliptic} \\
 $\mathcal{K}_{u,v}$
