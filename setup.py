"""Install script for `starry`."""
from setuptools import setup, Extension, find_packages
from setuptools.command.build_ext import build_ext
import warnings
import setuptools
import subprocess
import sys
import os
import glob

# Are we on ReadTheDocs?
on_rtd = os.getenv("READTHEDOCS") == "True"

# Custom compiler flags
macros = {}
for key in os.environ.keys():
    if key.startswith("STARRY_"):
        macros[key] = os.getenv(key)

# Compiler optimization flag -O
optimize = int(os.getenv("STARRY_O", 2))
assert optimize in [0, 1, 2, 3], "Invalid optimization flag."
macros["STARRY_O"] = optimize

# Branching optimizations (disable on Windows)
disable_branch_optim = int(os.getenv("STARRY_BRANCHING_DISABLE_OPTIM", 0))
if sys.platform not in ["darwin", "linux"]:
    disable_branch_optim = 1
macros["STARRY_BRANCHING_DISABLE_OPTIM"] = disable_branch_optim

# Debug mode?
debug = bool(int(os.getenv("STARRY_DEBUG", 0)))
if debug:
    optimize = 0
    macros["STARRY_O"] = 0
    macros["STARRY_DEBUG"] = 1

# Unit tests for C++ functions?
if bool(int(os.getenv("STARRY_UNIT_TESTS", 0))):
    macros["STARRY_UNIT_TESTS"] = 1

# Numerical override at high l?
if bool(int(os.getenv("STARRY_KL_NUMERICAL", 0))):
    macros["STARRY_KL_NUMERICAL"] = 1

# Compute the Oren-Nayar (1994) expansion if the user requests it
deg = os.getenv("STARRY_OREN_NAYAR_DEG", None)
Nb = os.getenv("STARRY_OREN_NAYAR_NB", None)
if (deg is not None) or (Nb is not None):

    sys.path.insert(
        1,
        os.path.join(
            os.path.dirname(os.path.abspath(__file__)),
            "starry",
            "_core",
            "ops",
            "lib",
            "include",
            "reflected",
        ),
    )
    import oren_nayar

    kwargs = dict()
    if deg is not None:
        kwargs["deg"] = int(deg)
    if Nb is not None:
        kwargs["Nb"] = int(Nb)
    oren_nayar.generate_header(**kwargs)


class get_pybind_include(object):
    """
    Helper class to determine the pybind11 include path.

    The purpose of this class is to postpone importing pybind11
    until it is actually installed, so that the ``get_include()``
    method can be invoked.
    """

    def __init__(self, user=False):
        self.user = user

    def __str__(self):
        import pybind11

        return pybind11.get_include(self.user)


# As of Python 3.6, CCompiler has a `has_flag` method.
# cf http://bugs.python.org/issue26689
def has_flag(compiler, flagname):
    """Return a boolean indicating whether a flag name is supported on
    the specified compiler.
    """
    import tempfile

    with tempfile.NamedTemporaryFile("w", suffix=".cpp") as f:
        f.write("int main (int argc, char **argv) { return 0; }")
        try:
            compiler.compile([f.name], extra_postargs=["-w", flagname])
        except setuptools.distutils.errors.CompileError:
            return False
    return True


def cpp_flag(compiler):
    """Return the -std=c++[11/14/17] compiler flag.

    The newer version is prefered over c++11 (when it is available).
    """
    flags = ["-std=c++17", "-std=c++14", "-std=c++11"]

    for flag in flags:
        if has_flag(compiler, flag):
            return flag

    raise RuntimeError(
        "Unsupported compiler -- at least C++11 support is needed!"
    )


class BuildExt(build_ext):
    """A custom build extension for adding compiler-specific options."""

    c_opts = {"msvc": ["/EHsc"], "unix": []}
    l_opts = {"msvc": [], "unix": []}

    if sys.platform == "darwin":
        darwin_opts = ["-stdlib=libc++", "-mmacosx-version-min=10.14"]
        c_opts["unix"] += darwin_opts
        l_opts["unix"] += darwin_opts

    def build_extensions(self):
        ct = self.compiler.compiler_type
        opts = self.c_opts.get(ct, [])
        link_opts = self.l_opts.get(ct, [])
        if ct == "unix":
            opts.append(
                '-DVERSION_INFO="%s"' % self.distribution.get_version()
            )
            opts.append(cpp_flag(self.compiler))
            if has_flag(self.compiler, "-fcolor-diagnostics"):
                opts.append("-fcolor-diagnostics")
        elif ct == "msvc":
            opts.append(
                '/DVERSION_INFO=\\"%s\\"' % self.distribution.get_version()
            )
            opts.append("/Zm10")  # debug for C1060
        extra_args = ["-O%d" % optimize]
        if debug:
            extra_args += ["-g", "-Wall", "-fno-lto"]
        else:
            if has_flag(self.compiler, "-fvisibility=hidden"):
                opts.append("-fvisibility=hidden")
            extra_args += ["-g0"]
        for ext in self.extensions:
            ext.extra_compile_args = opts + extra_args
            ext.extra_link_args = link_opts + extra_args

        build_ext.build_extensions(self)


if int(os.getenv("STARRY_NDIGITS", 16)) > 16:
    include_dirs = ["starry/_core/ops/lib/vendor/boost_1_66_0"]
else:
    include_dirs = []
if on_rtd:
    ext_modules = []
    cmdclass = {}
else:
    ext_modules = [
        Extension(
            "starry._c_ops",
            ["starry/_core/ops/lib/include/interface.cpp"],
            include_dirs=include_dirs
            + [
                # Path to pybind11 headers
                get_pybind_include(),
                get_pybind_include(user=True),
                "starry/_core/ops/lib/include",
                "starry/_core/ops/lib/vendor/eigen_3.3.5",
            ],
            language="c++",
            define_macros=[(key, value) for key, value in macros.items()],
        )
    ]
    cmdclass = {"build_ext": BuildExt}


setup(
    name="starry",
    author="Rodrigo Luger",
    author_email="rodluger@gmail.com",
    url="https://github.com/rodluger/starry",
    description="Analytic occultation light curves for astronomy.",
    long_description=open("README.md", "r").read(),
    long_description_content_type="text/markdown",
    license="MIT",
    packages=find_packages(),
    ext_modules=ext_modules,
    use_scm_version={
        "write_to": os.path.join("starry", "starry_version.py"),
        "write_to_template": '__version__ = "{version}"\n',
    },
    install_requires=[
        "setuptools_scm",
        "numpy>=1.19.2",
        "scipy>=1.5.0",
        "astropy>=3.1",
        "pymc3",
        "pymc3-ext",
        "aesara-theano-fallback>=0.0.4",
        "matplotlib>=3.2.2",
        "ipython",
        "exoplanet>=0.4.5",
        "bokeh",
        "packaging",
    ],
    extras_require={
        "tests": [
            "parameterized",
            "nose",
            "pytest",
            "pytest-dependency",
            "pytest-env",
            "pytest-cov",
            "scikit-image",
            "pillow",
            "tqdm",
            "mpmath",
        ],
        "docs": [
            "sphinx>=1.7.5",
            "pandoc",
            "jupyter_client<7.0",
            "jupyter",
            "jupytext",
            "ipywidgets",
            "nbformat",
            "nbconvert",
            "rtds_action",
            "nbsphinx",
            "tqdm",
<<<<<<< HEAD
            "Jinja2==2.11",
=======
            "jinja2<=2.11.3",  # jinja2>=3.0.0 --> 'nbformat.notebooknode.NotebookNode object' has no attribute 'tags'
>>>>>>> bcd85b00
        ],
    },
    setup_requires=["setuptools_scm", "pybind11>2.4"],
    cmdclass=cmdclass,
    data_files=glob.glob("starry/img/*.png"),
    include_package_data=True,
    zip_safe=False,
)<|MERGE_RESOLUTION|>--- conflicted
+++ resolved
@@ -243,11 +243,7 @@
             "rtds_action",
             "nbsphinx",
             "tqdm",
-<<<<<<< HEAD
-            "Jinja2==2.11",
-=======
             "jinja2<=2.11.3",  # jinja2>=3.0.0 --> 'nbformat.notebooknode.NotebookNode object' has no attribute 'tags'
->>>>>>> bcd85b00
         ],
     },
     setup_requires=["setuptools_scm", "pybind11>2.4"],
